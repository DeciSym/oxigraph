--- conflicted
+++ resolved
@@ -1385,11 +1385,7 @@
 
 struct UnsafeEnv(*mut rocksdb_env_t);
 
-<<<<<<< HEAD
 // Hack for OnceCell. OK because only written in OnceCell and used in a thread-safe way by RocksDB
-=======
-// Hack for lazy_static. OK because only written in lazy static and used in a thread-safe way by RocksDB
->>>>>>> 735db897
 unsafe impl Send for UnsafeEnv {}
 unsafe impl Sync for UnsafeEnv {}
 
